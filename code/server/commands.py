--- conflicted
+++ resolved
@@ -544,7 +544,6 @@
                 name="Triggers" if j == 0 else "Triggers (cont.)",
                 value=chunk,
                 inline=False,
-<<<<<<< HEAD
             )
 
         await ctx.respond(embed=embed, ephemeral=True)
@@ -561,7 +560,9 @@
     ):
         rows = self.db.get_all_announcement_subscriptions_flat()
         if not rows:
-            return await ctx.respond("No announcement subscriptions found.", ephemeral=True)
+            return await ctx.respond(
+                "No announcement subscriptions found.", ephemeral=True
+            )
 
         # Delete by flat index
         if delete is not None:
@@ -581,15 +582,19 @@
             if removed:
                 who = f"<@{uid}> ({uid})"
                 scope = f"[Guild: `{gid}`] **{kw}**"
-                return await ctx.respond(f"🗑️ Deleted subscription: {scope} — {who}", ephemeral=True)
+                return await ctx.respond(
+                    f"🗑️ Deleted subscription: {scope} — {who}", ephemeral=True
+                )
             else:
-                return await ctx.respond("Nothing was deleted (row no longer exists).", ephemeral=True)
+                return await ctx.respond(
+                    "Nothing was deleted (row no longer exists).", ephemeral=True
+                )
 
         # Build the list (chunked to fit embed field limits)
         lines: list[str] = []
         for i, r in enumerate(rows, start=1):
             gid = int(r["guild_id"])
-            kw  = r["keyword"]
+            kw = r["keyword"]
             uid = int(r["user_id"])
             lines.append(f"{i}. [Guild: `{gid}`] **{kw}** — <@{uid}> ({uid})")
 
@@ -618,100 +623,6 @@
                 name="Subscriptions" if j == 0 else "Subscriptions (cont.)",
                 value=chunk,
                 inline=False,
-=======
->>>>>>> d7146b59
-            )
-
-        await ctx.respond(embed=embed, ephemeral=True)
-
-    @commands.slash_command(
-<<<<<<< HEAD
-        name="announce_help",
-        description="How to use the announcement trigger & subscription commands",
-        guild_ids=[GUILD_ID],
-    )
-    async def announce_help(self, ctx: discord.ApplicationContext):
-        def spacer():
-            # Zero-width space section divider
-            embed.add_field(name="\u200B", value="\u200B", inline=False)
-
-        embed = discord.Embed(
-            title="🧭 Announcements — Help",
-            description=(
-                "Set up **triggers** that fire on messages, and **subscriptions** for who should be notified.\n"
-                "IDs are raw numbers. Use `0` to mean **global** (any user / any channel / any guild*).\n"
-            ),
-            color=discord.Color.purple(),
-=======
-        name="announce_subscription_list",
-        description="List/delete ALL announcement subscriptions",
-        guild_ids=[GUILD_ID],
-    )
-    async def announcement_subscriptions(
-        self,
-        ctx: discord.ApplicationContext,
-        delete: int = Option(int, "Index to delete", required=False, min_value=1),
-    ):
-        rows = self.db.get_all_announcement_subscriptions_flat()
-        if not rows:
-            return await ctx.respond("No announcement subscriptions found.", ephemeral=True)
-
-        # Delete by flat index
-        if delete is not None:
-            idx = delete - 1
-            if idx < 0 or idx >= len(rows):
-                return await ctx.respond(
-                    f"⚠️ Invalid index `{delete}`; pick 1–{len(rows)}.",
-                    ephemeral=True,
-                )
-
-            r = rows[idx]
-            gid = int(r["guild_id"])
-            kw = r["keyword"]
-            uid = int(r["user_id"])
-
-            removed = self.db.remove_announcement_user(gid, kw, uid)
-            if removed:
-                who = f"<@{uid}> ({uid})"
-                scope = f"[Guild: `{gid}`] **{kw}**"
-                return await ctx.respond(f"🗑️ Deleted subscription: {scope} — {who}", ephemeral=True)
-            else:
-                return await ctx.respond("Nothing was deleted (row no longer exists).", ephemeral=True)
-
-        # Build the list (chunked to fit embed field limits)
-        lines: list[str] = []
-        for i, r in enumerate(rows, start=1):
-            gid = int(r["guild_id"])
-            kw  = r["keyword"]
-            uid = int(r["user_id"])
-            lines.append(f"{i}. [Guild: `{gid}`] **{kw}** — <@{uid}> ({uid})")
-
-        def _chunk_lines(xs: list[str], limit: int = 1024) -> list[str]:
-            chunks, cur = [], ""
-            for line in xs:
-                add = ("\n" if cur else "") + line
-                if len(cur) + len(add) > limit:
-                    chunks.append(cur or "—")
-                    cur = line
-                else:
-                    cur += add
-            if cur:
-                chunks.append(cur)
-            if not chunks:
-                chunks.append("—")
-            return chunks
-
-        embed = discord.Embed(
-            title="🔔 Announcement Subscriptions",
-            description="Use `/announce_subscription_list delete:<index>` to delete a specific row.",
-            color=discord.Color.green(),
->>>>>>> d7146b59
-        )
-        for j, chunk in enumerate(_chunk_lines(lines)):
-            embed.add_field(
-                name="Subscriptions" if j == 0 else "Subscriptions (cont.)",
-                value=chunk,
-                inline=False,
             )
 
         await ctx.respond(embed=embed, ephemeral=True)
@@ -724,10 +635,8 @@
     async def announce_help(self, ctx: discord.ApplicationContext):
         def spacer():
             # Zero-width space section divider
-            embed.add_field(name="\u200B", value="\u200B", inline=False)
-
-<<<<<<< HEAD
-=======
+            embed.add_field(name="\u200b", value="\u200b", inline=False)
+
         embed = discord.Embed(
             title="🧭 Announcements — Help",
             description=(
@@ -737,7 +646,6 @@
             color=discord.Color.purple(),
         )
 
->>>>>>> d7146b59
         embed.add_field(
             name="Basics",
             value=(
@@ -824,7 +732,6 @@
         )
 
         await ctx.respond(embed=embed, ephemeral=True)
-
 
     @commands.slash_command(
         name="onjoin_dm",
@@ -1365,14 +1272,15 @@
         self,
         ctx: discord.ApplicationContext,
         user_id: str = Option(str, "Target user ID to export DMs from", required=True),
-<<<<<<< HEAD
-        webhook_url: str = Option(str, "Webhook URL to receive the stream", required=True),
-        json_file: bool = Option(bool, "Also save a JSON snapshot (default: true)", required=False, default=False),
-=======
         webhook_url: str = Option(
             str, "Webhook URL to receive the stream", required=True
         ),
->>>>>>> d7146b59
+        json_file: bool = Option(
+            bool,
+            "Also save a JSON snapshot (default: true)",
+            required=False,
+            default=False,
+        ),
     ):
         await ctx.defer(ephemeral=True)
 
@@ -1422,12 +1330,12 @@
         return await ctx.followup.send(
             embed=self._ok_embed(
                 "Export Started",
-<<<<<<< HEAD
                 f"Streaming DMs for user `{target_id}` → webhook. "
-                + ("A JSON snapshot will also be saved." if json_file else "JSON snapshot is disabled."),
-=======
-                f"Streaming DMs for user `{target_id}` → webhook. You'll see messages arriving shortly.",
->>>>>>> d7146b59
+                + (
+                    "A JSON snapshot will also be saved."
+                    if json_file
+                    else "JSON snapshot is disabled."
+                ),
             ),
             ephemeral=True,
         )
